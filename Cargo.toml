--- conflicted
+++ resolved
@@ -14,11 +14,8 @@
 serde = { version = "1.0", features = ["derive"] }
 serde_json = "1.0.55"
 chrono = "0.4"
-<<<<<<< HEAD
 logos = "0.11.4"
-=======
 mlua = { version = "0.4", features = ["async", "send", "lua53", "vendored"] }
->>>>>>> 7283c724
 
 
 [lib]
