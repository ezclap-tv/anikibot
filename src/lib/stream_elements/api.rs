--- conflicted
+++ resolved
@@ -23,15 +23,10 @@
 
 use super::channels::Channels;
 use super::{
-<<<<<<< HEAD
-    communication::{spawn_api_thread, APIHandle},
+    communication::spawn_api_thread,
     config::StreamElementsConfig,
     consumer::ConsumerStreamElementsAPI,
     song_requests::SongRequests,
-=======
-    communication::spawn_api_thread, config::StreamElementsConfig,
-    consumer::ConsumeStreamElementsAPI, song_requests::SongRequests,
->>>>>>> cbc5ebb1
 };
 use tokio::runtime;
 
