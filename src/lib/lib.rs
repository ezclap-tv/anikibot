--- conflicted
+++ resolved
@@ -6,13 +6,10 @@
 extern crate tokio;
 extern crate twitchchat;
 
-pub mod bot;
-<<<<<<< HEAD
-pub mod dsl;
-=======
 #[macro_use]
 pub mod lua;
->>>>>>> 17c02d78
+pub mod bot;
+pub mod dsl;
 pub mod secrets;
 pub mod stream_elements;
 pub mod youtube;
